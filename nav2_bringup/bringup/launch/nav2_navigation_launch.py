--- conflicted
+++ resolved
@@ -33,13 +33,9 @@
     autostart = LaunchConfiguration('autostart')
     params_file = LaunchConfiguration('params_file')
     bt_xml_file = LaunchConfiguration('bt_xml_file')
-<<<<<<< HEAD
     use_remappings = LaunchConfiguration('use_remappings')
+    map_subscribe_transient_local = LaunchConfiguration('map_subscribe_transient_local')
 
-=======
-    use_lifecycle_mgr = LaunchConfiguration('use_lifecycle_mgr')
->>>>>>> 15104c4c
-    map_subscribe_transient_local = LaunchConfiguration('map_subscribe_transient_local')
     lifecycle_nodes = ['controller_server',
                        'planner_server',
                        'recoveries_server',
@@ -97,13 +93,8 @@
             description='Full path to the behavior tree xml file to use'),
 
         DeclareLaunchArgument(
-<<<<<<< HEAD
             'use_remappings', default_value='false',
             description='Arguments to pass to all nodes launched by the file'),
-=======
-            'use_lifecycle_mgr', default_value='true',
-            description='Whether to launch the lifecycle manager'),
->>>>>>> 15104c4c
 
         DeclareLaunchArgument(
             'map_subscribe_transient_local', default_value='false',
